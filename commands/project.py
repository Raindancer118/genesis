--- conflicted
+++ resolved
@@ -171,8 +171,6 @@
     _init_git_repo(path, use_git)
     console.print(f"  ✅ [green]Created Rust project in '{path.name}'[/green]")
 
-
-<<<<<<< HEAD
 def _create_java_scaffold(path, use_git):
     """Creates a minimal Java project with a simple entry point."""
     src_dir = path / "src"
@@ -292,19 +290,14 @@
     console.print(f"  ✅ [green]Created Maven project in '{path.name}'[/green]")
 
 
-=======
->>>>>>> bcc91667
 TEMPLATES = {
     "Python (Simple)": _create_python_scaffold,
     "Python (Package)": _create_python_package_scaffold,
     "Node.js (Basic)": _create_node_scaffold,
     "Go (CLI)": _create_go_scaffold,
     "Rust (CLI)": _create_rust_scaffold,
-<<<<<<< HEAD
     "Java (Basic)": _create_java_scaffold,
     "Java (Maven)": _create_maven_scaffold,
-=======
->>>>>>> bcc91667
     "Empty Project": None,
 }
 
