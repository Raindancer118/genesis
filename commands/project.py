import subprocess
from pathlib import Path

from rich.console import Console
from rich.panel import Panel
from rich.text import Text

import questionary

console = Console()


def _init_git_repo(path: Path, use_git: bool) -> None:
    """Initialise a Git repository when requested, handling failures gracefully."""
    if not use_git:
        return

    try:
        subprocess.run(
            ["git", "init"],
            cwd=path,
            check=True,
            capture_output=True,
            text=True,
        )
        console.print("  ✅ [green]Initialised Git repository[/green]")
    except (FileNotFoundError, subprocess.CalledProcessError) as exc:
        error_msg = getattr(exc, "stderr", "") or getattr(exc, "output", "") or str(exc)
        console.print(
            "  ⚠️ [yellow]Git repository could not be initialised:"
            f" {error_msg.strip() if isinstance(error_msg, str) else error_msg}[/yellow]"
        )


def _create_python_scaffold(path, use_git):
    """Creates the files and folders for a simple Python project."""
    (path / "src").mkdir()
    (path / "src" / "main.py").write_text(
        "def main():\n    print(\"Hello, World!\")\n\nif __name__ == \"__main__\":\n    main()\n")
    (path / "tests").mkdir()
    (path / "tests" / "test_main.py").touch()
    (path / ".gitignore").write_text("# Python standard\n__pycache__/\n*.pyc\n.env\n/venv/\n")
    (path / "README.md").write_text(f"# {path.name}\n\nA new Python project created by Genesis.")
    _init_git_repo(path, use_git)
    console.print(f"  ✅ [green]Created basic Python structure in '{path.name}'[/green]")


def _create_python_package_scaffold(path, use_git):
    """Creates the files and folders for a distributable Python package."""
    package_dir = path / path.name.replace("-", "_")
    package_dir.mkdir()
    (package_dir / "__init__.py").write_text("__all__ = []\n")
    (package_dir / "cli.py").write_text(
        "\n".join(
            [
                '"""Entry point for the package."""',
                "",
                "",
                "def main() -> None:",
                f'    print("Hello from {path.name}!")',
                "",
            ]
        )
    )
    (path / "tests").mkdir()
    (path / "tests" / "test_cli.py").write_text(
        "\n".join(
            [
                '"""Basic smoke test for the CLI."""',
                "",
                "",
                "def test_import():",
                f'    import {package_dir.name}',
                "",
            ]
        )
    )
    (path / "pyproject.toml").write_text(
        "\n".join(
            [
                "[build-system]",
                'requires = ["setuptools"]',
                'build-backend = "setuptools.build_meta"',
                "",
                "[project]",
                f'name = "{path.name}"',
                'version = "0.1.0"',
                'description = "A Python package created by Genesis."',
                'readme = "README.md"',
                'requires-python = ">=3.8"',
                'authors = [{ name = "Genesis User", email = "user@example.com" }]',
                'dependencies = []',
                "",
                "[project.scripts]",
                f"{path.name.replace('-', '_')} = \"{package_dir.name}.cli:main\"",
                "",
            ]
        )
    )
    (path / "README.md").write_text(f"# {path.name}\n\nPython package scaffold created by Genesis.")
    (path / ".gitignore").write_text("dist/\nbuild/\n*.egg-info/\n__pycache__/\n*.pyc\n")
    _init_git_repo(path, use_git)
    console.print(f"  ✅ [green]Created Python package structure in '{path.name}'[/green]")


def _create_node_scaffold(path, use_git):
    """Creates a minimal Node.js application scaffold."""
    (path / "src").mkdir()
    (path / "src" / "index.js").write_text(
        "#!/usr/bin/env node\n"
        "function main() {\n"
        "  console.log('Hello from {name}!');\n"
        "}\n\n"
        "if (require.main === module) {\n"
        "  main();\n"
        "}\n".format(name=path.name)
    )
    (path / "package.json").write_text(
        '{\n'
        f'  "name": "{path.name}",\n'
        '  "version": "0.1.0",\n'
        '  "description": "A Node.js project generated by Genesis",\n'
        '  "type": "module",\n'
        '  "main": "src/index.js",\n'
        f'  "bin": {{ "{path.name}": "src/index.js" }},\n'
        '  "scripts": {\n'
        '    "start": "node src/index.js",\n'
        '    "test": "echo \\\"Error: no test specified\\\" && exit 1"\n'
        '  }\n'
        '}\n'
    )
    (path / "README.md").write_text(f"# {path.name}\n\nA Node.js project scaffold generated by Genesis.")
    (path / ".gitignore").write_text("node_modules/\n.DS_Store\n.env\n")
    _init_git_repo(path, use_git)
    console.print(f"  ✅ [green]Created Node.js project in '{path.name}'[/green]")


def _create_go_scaffold(path, use_git):
    """Creates a minimal Go command-line project."""
    module_name = path.name.replace("-", "_")
    (path / "cmd" / module_name).mkdir(parents=True)
    (path / "cmd" / module_name / "main.go").write_text(
        "package main\n\n"
        "import \"fmt\"\n\n"
        "func main() {\n"
        "    fmt.Println(\"Hello from {name}!\")\n"
        "}\n".format(name=path.name)
    )
    (path / "go.mod").write_text(f"module {module_name}\n\ngo 1.20\n")
    (path / "README.md").write_text(f"# {path.name}\n\nA Go CLI application scaffold generated by Genesis.")
    (path / ".gitignore").write_text("bin/\n*.exe\n*.test\n")
    _init_git_repo(path, use_git)
    console.print(f"  ✅ [green]Created Go CLI project in '{path.name}'[/green]")


def _create_rust_scaffold(path, use_git):
    """Creates a minimal Rust binary crate."""
    (path / "src").mkdir()
    (path / "src" / "main.rs").write_text(
        "fn main() {\n    println!(\"Hello from {name}!\");\n}\n".format(name=path.name)
    )
    (path / "Cargo.toml").write_text(
        "[package]\n"
        f"name = \"{path.name.replace('-', '_')}\"\n"
        "version = \"0.1.0\"\n"
        "edition = \"2021\"\n\n"
        "[dependencies]\n"
    )
    (path / "README.md").write_text(f"# {path.name}\n\nA Rust project scaffold generated by Genesis.")
    (path / ".gitignore").write_text("/target\nCargo.lock\n")
    _init_git_repo(path, use_git)
    console.print(f"  ✅ [green]Created Rust project in '{path.name}'[/green]")

<<<<<<< HEAD

=======
>>>>>>> 86b881cc
def _create_java_scaffold(path, use_git):
    """Creates a minimal Java project with a simple entry point."""
    src_dir = path / "src"
    src_dir.mkdir()
    (src_dir / "Main.java").write_text(
        "public class Main {\n"
        "    public static void main(String[] args) {\n"
        "        System.out.println(\"Hello from {name}!\");\n"
        "    }\n"
        "}\n".format(name=path.name)
    )
    (path / "README.md").write_text(
        f"# {path.name}\n\nA simple Java project scaffold generated by Genesis."
    )
    (path / ".gitignore").write_text(
        "bin/\n"
        "out/\n"
        "*.class\n"
        "*.log\n"
        ".idea/\n"
        ".vscode/\n"
    )
    _init_git_repo(path, use_git)
    console.print(f"  ✅ [green]Created Java project in '{path.name}'[/green]")


def _create_maven_scaffold(path, use_git):
    """Creates a Maven-based Java project structure."""
    group_id = "com.example"
    artifact_id = path.name.lower().replace(" ", "-")
    base_package = group_id.replace(".", "/")

    main_dir = path / "src" / "main" / "java" / base_package
    test_dir = path / "src" / "test" / "java" / base_package
    main_dir.mkdir(parents=True)
    test_dir.mkdir(parents=True)

    (main_dir / "App.java").write_text(
        "package {group};\n\n"
        "public class App {{\n"
        "    public static void main(String[] args) {{\n"
        "        System.out.println(\"Hello from {name}!\");\n"
        "    }}\n"
        "}}\n".format(group=group_id, name=path.name)
    )

    (test_dir / "AppTest.java").write_text(
        "package {group};\n\n"
        "import org.junit.jupiter.api.Test;\n"
        "import static org.junit.jupiter.api.Assertions.assertTrue;\n\n"
        "class AppTest {{\n"
        "    @Test\n"
        "    void appHasAGreeting() {{\n"
        "        assertTrue(true);\n"
        "    }}\n"
        "}}\n".format(group=group_id)
    )

    (path / "pom.xml").write_text(
        "<?xml version=\"1.0\" encoding=\"UTF-8\"?>\n"
        "<project xmlns=\"http://maven.apache.org/POM/4.0.0\"\n"
        "         xmlns:xsi=\"http://www.w3.org/2001/XMLSchema-instance\"\n"
        "         xsi:schemaLocation=\"http://maven.apache.org/POM/4.0.0\n"
        "                             http://maven.apache.org/xsd/maven-4.0.0.xsd\">\n"
        "    <modelVersion>4.0.0</modelVersion>\n"
        f"    <groupId>{group_id}</groupId>\n"
        f"    <artifactId>{artifact_id}</artifactId>\n"
        "    <version>0.1.0</version>\n"
        "    <properties>\n"
        "        <maven.compiler.source>17</maven.compiler.source>\n"
        "        <maven.compiler.target>17</maven.compiler.target>\n"
        "    </properties>\n"
        "    <dependencies>\n"
        "        <dependency>\n"
        "            <groupId>org.junit.jupiter</groupId>\n"
        "            <artifactId>junit-jupiter</artifactId>\n"
        "            <version>5.10.2</version>\n"
        "            <scope>test</scope>\n"
        "        </dependency>\n"
        "    </dependencies>\n"
        "    <build>\n"
        "        <plugins>\n"
        "            <plugin>\n"
        "                <groupId>org.apache.maven.plugins</groupId>\n"
        "                <artifactId>maven-surefire-plugin</artifactId>\n"
        "                <version>3.2.5</version>\n"
        "                <configuration>\n"
        "                    <useModulePath>false</useModulePath>\n"
        "                </configuration>\n"
        "            </plugin>\n"
        "        </plugins>\n"
        "    </build>\n"
        "</project>\n"
    )

    (path / "README.md").write_text(
        "# {name}\n\n"
        "A Maven-based Java project scaffold generated by Genesis.\n"
        "\n"
        "## Getting Started\n"
        "```bash\n"
        "mvn test\n"
        "mvn package\n"
        "java -jar target/{artifact}-0.1.0.jar\n"
        "```\n".format(name=path.name, artifact=artifact_id)
    )

    (path / ".gitignore").write_text(
        "target/\n"
        "*.iml\n"
        ".idea/\n"
        ".vscode/\n"
        "*.log\n"
    )

    _init_git_repo(path, use_git)
    console.print(f"  ✅ [green]Created Maven project in '{path.name}'[/green]")


TEMPLATES = {
    "Python (Simple)": _create_python_scaffold,
    "Python (Package)": _create_python_package_scaffold,
    "Node.js (Basic)": _create_node_scaffold,
    "Go (CLI)": _create_go_scaffold,
    "Rust (CLI)": _create_rust_scaffold,
    "Java (Basic)": _create_java_scaffold,
    "Java (Maven)": _create_maven_scaffold,
    "Empty Project": None,
}


def get_template_choices():
    """Return the available template names."""
    return list(TEMPLATES.keys())


def run_project_wizard():
    """Backwards compatible wrapper for the interactive project creator."""
    create_project()


def create_project(name=None, template_key=None, use_git=None, auto_confirm=False):
    """Create a new project, optionally using provided parameters instead of prompts."""
    console.print(Panel.fit("[bold cyan]🚀 Genesis Project Builder[/bold cyan]", border_style="cyan"))

    project_name = name
    if project_name:
        if Path(project_name).exists():
            console.print(f"[red]A project or directory named '{project_name}' already exists.[/red]")
            return
    else:
        project_name = questionary.text(
            "What is the name of your project?",
            validate=lambda text: True if len(text) > 0 and not Path(text).exists()
            else "Name cannot be empty or already exist."
        ).ask()
        if not project_name:
            console.print("[red]Cancelled.[/red]")
            return

    template_choice = template_key
    if template_choice:
        if template_choice not in TEMPLATES:
            console.print(
                f"[red]Unknown template '{template_choice}'. Available options: {', '.join(TEMPLATES)}[/red]"
            )
            return
    else:
        template_choice = questionary.select(
            "Choose a project template:",
            choices=get_template_choices()
        ).ask()
        if not template_choice:
            console.print("[red]Cancelled.[/red]")
            return

    if use_git is None:
        use_git = questionary.confirm("Initialize a Git repository?", default=True).ask()
        if use_git is None:
            console.print("[red]Cancelled.[/red]")
            return

    summary = Text.assemble(
        ("Project Name: ", "bold"), (f"{project_name}\n"),
        ("Template:     ", "bold"), (f"{template_choice}\n"),
        ("Use Git:      ", "bold"), ("Yes" if use_git else "No")
    )
    console.print(Panel(summary, title="[yellow]Summary[/yellow]", expand=False))

    proceed = auto_confirm or questionary.confirm("Proceed with creation?").ask()
    if not proceed:
        console.print("[red]Cancelled.[/red]")
        return

    console.print("\n[bold]Building project...[/bold]")
    project_path = Path(project_name)
    try:
        project_path.mkdir()
    except FileExistsError:
        console.print(f"[red]A directory named '{project_name}' already exists.[/red]")
        return

    scaffold_function = TEMPLATES[template_choice]
    if scaffold_function:
        scaffold_function(project_path, use_git)
    else:
        console.print(f"  ✅ [green]Created empty directory '{project_name}'[/green]")

    console.print(f"\n[bold green]🎉 Project '{project_name}' created successfully![/bold green]")


def build_from_template(project_name, template_string):
    """Build a project structure from an indented text template."""
    if not template_string:
        console.print("[red]No template provided. Nothing to build.[/red]")
        return

    project_path = Path(project_name)
    try:
        project_path.mkdir()
    except FileExistsError:
        console.print(f"[red]A directory named '{project_name}' already exists.[/red]")
        return

    stack = [project_path]
    for line_number, raw_line in enumerate(template_string.splitlines(), start=1):
        stripped = raw_line.strip()
        if not stripped or stripped.startswith('#'):
            continue

        indent = len(raw_line) - len(raw_line.lstrip(' '))
        if indent % 4 != 0:
            console.print(
                f"[red]Invalid indentation on line {line_number}: '{raw_line.strip()}'. Use multiples of four spaces.[/red]"
            )
            continue

        depth = indent // 4
        if depth >= len(stack):
            console.print(
                f"[red]Line {line_number} is indented too deeply without a parent directory: '{raw_line.strip()}'[/red]"
            )
            continue

        while len(stack) > depth + 1:
            stack.pop()

        parent = stack[depth]
        if stripped.endswith('/'):
            directory_name = stripped.rstrip('/').strip()
            target = parent / directory_name
            target.mkdir(exist_ok=True)
            stack.append(target)
        else:
            file_path = parent / stripped
            file_path.parent.mkdir(parents=True, exist_ok=True)
            if not file_path.exists():
                file_path.touch()

    console.print(f"\n[bold green]📁 Built template structure in '{project_name}'.[/bold green]")<|MERGE_RESOLUTION|>--- conflicted
+++ resolved
@@ -171,10 +171,6 @@
     _init_git_repo(path, use_git)
     console.print(f"  ✅ [green]Created Rust project in '{path.name}'[/green]")
 
-<<<<<<< HEAD
-
-=======
->>>>>>> 86b881cc
 def _create_java_scaffold(path, use_git):
     """Creates a minimal Java project with a simple entry point."""
     src_dir = path / "src"
