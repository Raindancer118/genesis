--- conflicted
+++ resolved
@@ -1,56 +1,44 @@
 import subprocess
-
 from rich.console import Console
-
 import questionary
 
 console = Console()
 GENESIS_DIR = "/opt/genesis"
 
 
+def _run_git(args):
+    """Helper: run git command in GENESIS_DIR and return CompletedProcess."""
+    return subprocess.run(
+        ["git", *args],
+        cwd=GENESIS_DIR,
+        check=True,
+        capture_output=True,
+        text=True,
+    )
+
+
 def check_for_updates():
-    """Checks if updates are available and ensures the worktree is clean."""
+    """Prüft, ob Updates verfügbar sind und ob die Working-Tree sauber ist.
+    Rückgabe:
+      True  -> Updates verfügbar und Working-Tree sauber
+      False -> keine Updates ODER lokale Änderungen blockieren Update ODER Fehler
+    """
     console.print("🔎 Checking for updates to Genesis...")
     try:
-        subprocess.run(
-<<<<<<< HEAD
-            ["git", "fetch", "--prune"],
-            cwd=GENESIS_DIR,
-            check=True,
-            capture_output=True,
-            text=True,
-        )
+        # Remote-Infos aktualisieren (inkl. Entfernen verwaister Branch-Refs)
+        _run_git(["fetch", "--prune"])
 
-        porcelain_result = subprocess.run(
-            ["git", "status", "--porcelain"],
-=======
-            ['git', 'fetch'],
->>>>>>> ea905625
-            cwd=GENESIS_DIR,
-            check=True,
-            capture_output=True,
-            text=True,
-        )
+        # Prüfen, ob lokale Änderungen vorliegen
+        porcelain_result = _run_git(["status", "--porcelain"])
         is_dirty = porcelain_result.stdout.strip() != ""
 
-<<<<<<< HEAD
-        behind_result = subprocess.run(
-            ["git", "rev-list", "--count", "HEAD..origin/main"],
-=======
-        status_result = subprocess.run(
-            ['git', 'status', '-uno'],
->>>>>>> ea905625
-            cwd=GENESIS_DIR,
-            check=True,
-            capture_output=True,
-            text=True,
-        )
-        behind_commits = int(behind_result.stdout.strip() or "0")
+        # Wieviele Commits ist HEAD hinter origin/main?
+        behind_result = _run_git(["rev-list", "--count", "HEAD..origin/main"])
+        behind_commits_str = behind_result.stdout.strip()
+        behind_commits = int(behind_commits_str) if behind_commits_str else 0
 
         if is_dirty:
-            console.print(
-                "[bold yellow]Local changes detected in /opt/genesis.[/bold yellow]"
-            )
+            console.print("[bold yellow]Local changes detected in /opt/genesis.[/bold yellow]")
             if behind_commits:
                 console.print(
                     "[yellow]Updates are available but cannot be applied until you commit "
@@ -63,31 +51,24 @@
             return False
 
         if behind_commits:
-            console.print(
-                f"⬇️  Updates available: {behind_commits} new commit(s) ready to apply."
-            )
+            console.print(f"⬇️  Updates available: {behind_commits} new commit(s) ready to apply.")
             return True
 
-<<<<<<< HEAD
         console.print("✅ Genesis is already up to date.")
         return False
+
     except (subprocess.CalledProcessError, ValueError) as exc:
-        error_message = (
-            exc.stderr
-            if isinstance(exc, subprocess.CalledProcessError) and exc.stderr
-            else str(exc)
-        )
-=======
-        return "Your branch is behind" in status_result.stdout
-    except subprocess.CalledProcessError as e:
-        error_message = e.stderr if isinstance(e.stderr, str) else (e.stderr.decode() if e.stderr else str(e))
->>>>>>> ea905625
+        if isinstance(exc, subprocess.CalledProcessError):
+            stderr = exc.stderr or ""
+            error_message = stderr if stderr else str(exc)
+        else:
+            error_message = str(exc)
         console.print(f"[bold red]Error checking for updates:[/bold red]\n{error_message}")
         return False
 
 
 def perform_update():
-    """Performs the self-update by re-running the installer script."""
+    """Führt das Self-Update aus, indem der Installer erneut aufgerufen wird."""
     console.print("🚀 An update is available for Genesis.")
     if not questionary.confirm("Do you want to install it now?").ask():
         console.print("Update cancelled.")
@@ -99,11 +80,11 @@
         console.print("✅ Update completed successfully.")
     except FileNotFoundError:
         console.print(
-            f"[bold red]Installer not found at {GENESIS_DIR}/install.sh."
-            " Please verify your installation.[/bold red]"
+            f"[bold red]Installer not found at {GENESIS_DIR}/install.sh. "
+            "Please verify your installation.[/bold red]"
         )
     except subprocess.CalledProcessError as exc:
         console.print(
-            f"[bold red]Update failed with exit code {exc.returncode}."
-            " Review the installer output above for details.[/bold red]"
+            f"[bold red]Update failed with exit code {exc.returncode}. "
+            "Review the installer output above for details.[/bold red]"
         )