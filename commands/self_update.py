--- conflicted
+++ resolved
@@ -1,8 +1,5 @@
 import subprocess
-<<<<<<< HEAD
 import time
-=======
->>>>>>> 5c4df502
 
 from rich.console import Console
 
@@ -11,8 +8,6 @@
 console = Console()
 GENESIS_DIR = "/opt/genesis"
 
-
-<<<<<<< HEAD
 def stash_local_changes():
     """Stashes local changes so the updater can run on a clean tree."""
     label = f"genesis-self-update-{int(time.time())}"
@@ -65,20 +60,7 @@
 
 
 def check_for_updates(interactive=True):
-=======
-def _run_git(args):
-    """Helper: run git command in GENESIS_DIR and return CompletedProcess."""
-    return subprocess.run(
-        ["git", *args],
-        cwd=GENESIS_DIR,
-        check=True,
-        capture_output=True,
-        text=True,
-    )
 
-
-def check_for_updates():
->>>>>>> 5c4df502
     """Checks if updates are available and ensures the worktree is clean."""
     console.print("🔎 Checking for updates to Genesis...")
     stashed_changes = False
@@ -89,8 +71,6 @@
             check=True,
             capture_output=True,
             text=True,
-<<<<<<< HEAD
-=======
         )
 
         porcelain_result = subprocess.run(
@@ -102,58 +82,6 @@
         )
         is_dirty = porcelain_result.stdout.strip() != ""
 
-        behind_result = subprocess.run(
-            ["git", "rev-list", "--count", "HEAD..origin/main"],
-            cwd=GENESIS_DIR,
-            check=True,
-            capture_output=True,
-            text=True,
->>>>>>> 5c4df502
-        )
-        behind_commits = int(behind_result.stdout.strip() or "0")
-
-<<<<<<< HEAD
-        porcelain_result = subprocess.run(
-            ["git", "status", "--porcelain"],
-            cwd=GENESIS_DIR,
-            check=True,
-            capture_output=True,
-            text=True,
-=======
-        if is_dirty:
-            console.print(
-                "[bold yellow]Local changes detected in /opt/genesis.[/bold yellow]"
-            )
-
-            if behind_commits:
-                console.print(
-                    "[yellow]Updates are available but cannot be applied until you commit "
-                    "or stash your changes.[/yellow]"
-                )
-            else:
-                console.print(
-                    "[yellow]Please commit or stash your work before running self-update.[/yellow]"
-                )
-            return False
-
-        if behind_commits:
-            console.print(
-                f"⬇️  Updates available: {behind_commits} new commit(s) ready to apply."
-            )
-            return True
-
-        console.print("✅ Genesis is already up to date.")
-        return False
-    except (subprocess.CalledProcessError, ValueError) as exc:
-        error_message = (
-            exc.stderr
-            if isinstance(exc, subprocess.CalledProcessError) and exc.stderr
-            else str(exc)
->>>>>>> 5c4df502
-        )
-        is_dirty = porcelain_result.stdout.strip() != ""
-
-<<<<<<< HEAD
         behind_result = subprocess.run(
             ["git", "rev-list", "--count", "HEAD..origin/main"],
             cwd=GENESIS_DIR,
@@ -195,10 +123,6 @@
                     "[yellow]Please commit or stash your work before running self-update.[/yellow]"
                 )
                 return False, False
-=======
-        console.print(f"[bold red]Error checking for updates:[/bold red]\n{error_message}")
-        return False
->>>>>>> 5c4df502
 
         if behind_commits:
             console.print(
@@ -223,11 +147,9 @@
     console.print("🚀 An update is available for Genesis.")
     if not questionary.confirm("Do you want to install it now?").ask():
         console.print("Update cancelled.")
-<<<<<<< HEAD
         if stashed_changes:
             restore_stash()
-=======
->>>>>>> 5c4df502
+
         return
 
     console.print("Updating... The installer will apply the changes.")
@@ -243,12 +165,7 @@
         console.print(
             f"[bold red]Update failed with exit code {exc.returncode}."
             " Review the installer output above for details.[/bold red]"
-<<<<<<< HEAD
         )
     finally:
         if stashed_changes:
-            restore_stash()
-=======
-
-        )
->>>>>>> 5c4df502
+            restore_stash()