--- conflicted
+++ resolved
@@ -6,13 +6,8 @@
 import subprocess
 import time
 from dataclasses import dataclass
-<<<<<<< HEAD
 from pathlib import Path
 from typing import Any, Dict, Optional, Tuple
-
-=======
-from typing import Any, Dict, Optional, Tuple
->>>>>>> 518721f5
 from rich.console import Console
 
 console = Console()
@@ -36,8 +31,7 @@
 class GitCommandError(RuntimeError):
     """Raised when a git command fails while checking for updates."""
 
-<<<<<<< HEAD
-
+    
 def _run_git_command(args, *, check=True):
     """Runs a git command inside the Genesis directory."""
     return subprocess.run(
@@ -226,219 +220,6 @@
     if not update_available:
         return
 
-=======
-def stash_local_changes():
-    """Stashes local changes so the updater can run on a clean tree."""
-    label = f"genesis-self-update-{int(time.time())}"
-    try:
-        subprocess.run(
-            [
-                "git",
-                "stash",
-                "push",
-                "--include-untracked",
-                "--message",
-                label,
-            ],
-            cwd=GENESIS_DIR,
-            check=True,
-            capture_output=True,
-            text=True,
-        )
-        console.print("🧺 Local changes stashed temporarily for the update.")
-        return True
-    except subprocess.CalledProcessError as exc:
-        error_message = exc.stderr or exc.stdout or str(exc)
-        console.print(
-            "[bold red]Failed to stash local changes automatically.[/bold red]"
-        )
-        console.print(error_message)
-        return False
-
-@dataclass
-class RepoStatus:
-    is_dirty: bool
-    behind_commits: int
-    ahead_commits: int
-
-    @property
-    def has_updates(self) -> bool:
-        return self.behind_commits > 0
-
-
-class GitCommandError(RuntimeError):
-    """Raised when a git command fails while checking for updates."""
-
-
-def _run_git_command(args, *, check=True):
-    """Runs a git command inside the Genesis directory."""
-    return subprocess.run(
-        ["git", *args],
-        cwd=GENESIS_DIR,
-        check=check,
-        capture_output=True,
-        text=True,
-    )
-
-
-def _parse_int(value: str) -> int:
-    try:
-        return int(value.strip() or "0")
-    except ValueError as exc:  # pragma: no cover - defensive guard
-        raise GitCommandError(str(exc)) from exc
-
-
-def _collect_repo_status(*, fetch_remote: bool = True) -> RepoStatus:
-    try:
-        if fetch_remote:
-            _run_git_command(["fetch", "--prune"])
-
-        porcelain_result = _run_git_command(["status", "--porcelain"])
-        behind_result = _run_git_command(["rev-list", "--count", "HEAD..origin/main"])
-        ahead_result = _run_git_command(["rev-list", "--count", "origin/main..HEAD"])
-    except subprocess.CalledProcessError as exc:  # pragma: no cover - passes through
-        error_message = exc.stderr or exc.stdout or str(exc)
-        raise GitCommandError(error_message) from exc
-
-    return RepoStatus(
-        is_dirty=porcelain_result.stdout.strip() != "",
-        behind_commits=_parse_int(behind_result.stdout),
-        ahead_commits=_parse_int(ahead_result.stdout),
-    )
-
-
-def check_for_updates(*, interactive: bool = True) -> Tuple[bool, Dict[str, Any]]:
-    """Return whether updates are available alongside the repo status."""
-
-    if interactive:
-        console.print("🔎 Checking for updates to Genesis...")
-
-    try:
-        status = _collect_repo_status(fetch_remote=True)
-    except GitCommandError as exc:
-        if interactive:
-            console.print(
-                "[bold red]Unable to contact the remote repository:[/bold red]"
-            )
-            console.print(str(exc))
-        return False, {"error": str(exc)}
-
-    if not status.has_updates:
-        if interactive:
-            console.print("✅ Genesis is already up to date.")
-            if status.is_dirty:
-                console.print(
-                    "[yellow]Local changes detected but no updates were required.[/yellow]"
-                )
-        return False, {"status": status}
-
-    if interactive:
-        console.print(
-            f"⬇️  Updates available: {status.behind_commits} new commit(s) ready to apply."
-        )
-        console.print(
-            "Run `git stash pop` manually to recover them if needed."
-        )
-        console.print(error_message)
-    return True, {"status": status}
-
-def stash_local_changes():
-    """Stashes local changes so the updater can run on a clean tree."""
-    label = f"genesis-self-update-{int(time.time())}"
-    try:
-      _run_git_command(
-            [
-                "stash",
-                "push",
-                "--include-untracked",
-                "--message",
-                label,
-            ]
-        )
-        console.print(error_message)
-        return False
-
-def _run_git_command(args, *, check=True):
-    """Runs a git command inside the Genesis directory."""
-    return subprocess.run(
-        ["git", *args],
-        cwd=GENESIS_DIR,
-        check=check,
-        capture_output=True,
-        text=True,
-    )
-
-
-        stash_list = _run_git_command(["stash", "list"])
-        for line in stash_list.stdout.splitlines():
-            if label in line:
-                stash_ref = line.split(":", 1)[0].strip()
-                console.print("🧺 Local changes stashed temporarily for the update.")
-                return stash_ref
-
-        console.print(
-            "[bold yellow]Stashed changes recorded but stash reference could not be resolved.[/bold yellow]"
-        )
-    except subprocess.CalledProcessError as exc:
-        error_message = exc.stderr or exc.stdout or str(exc)
-        console.print(
-            "[bold red]Failed to stash local changes automatically.[/bold red]"
-        )
-        console.print(error_message)
-
-    return None
-
-
-def restore_stash(stash_ref: Optional[str]):
-    """Attempts to restore the provided stash entry, if any."""
-
-    if not stash_ref:
-        return
-
-    try:
-        _run_git_command(["stash", "pop", stash_ref])
-        console.print("♻️  Restored stashed changes.")
-    except subprocess.CalledProcessError:
-        # Attempt a non-destructive apply so the user does not lose work.
-        apply_failed = False
-        try:
-            _run_git_command(["stash", "apply", stash_ref])
-        except subprocess.CalledProcessError as exc:
-            apply_failed = True
-            error_message = exc.stderr or exc.stdout or str(exc)
-            console.print(error_message)
-
-        console.print(
-            "[bold yellow]Stashed changes were not automatically restored.[/bold yellow]"
-        )
-        command_hint = "git stash pop"
-        if stash_ref:
-            command_hint += f" {stash_ref}"
-        console.print(
-            f"Run `{command_hint}` manually to recover them if needed."
-        )
-        if not apply_failed:
-            console.print(
-                "[yellow]Changes were applied without dropping the stash so nothing was lost.[/yellow]"
-            )
-
-
-def run_self_update():
-    """Fully automated self-update with automatic stashing and restoration."""
-
-    update_available, payload = check_for_updates(interactive=True)
-
-    if "error" in payload:
-        return
-
-    status = payload.get("status")
-    if not isinstance(status, RepoStatus):
-        return
-
-    if not update_available:
-        return
-
->>>>>>> 518721f5
     if status.ahead_commits:
         console.print(
             "[bold red]Local commits detected.[/bold red] Please push or back them up "
@@ -457,7 +238,6 @@
             return
 
     console.print("🚀 Applying update via installer script…")
-<<<<<<< HEAD
     installer_path = GENESIS_DIR / "install.sh"
     try:
         subprocess.run(["sudo", str(installer_path)], check=True)
@@ -465,14 +245,6 @@
     except FileNotFoundError:
         console.print(
             f"[bold red]Installer not found at {installer_path}."
-=======
-    try:
-        subprocess.run(["sudo", f"{GENESIS_DIR}/install.sh"], check=True)
-        console.print("✅ Update completed successfully.")
-    except FileNotFoundError:
-        console.print(
-            f"[bold red]Installer not found at {GENESIS_DIR}/install.sh."
->>>>>>> 518721f5
             " Please verify your installation.[/bold red]"
         )
     except subprocess.CalledProcessError as exc:
