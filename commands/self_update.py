import subprocess
import time

from rich.console import Console
<<<<<<< HEAD
=======

import questionary
>>>>>>> 86b881cc

console = Console()
GENESIS_DIR = "/opt/genesis"

def stash_local_changes():
    """Stashes local changes so the updater can run on a clean tree."""
    label = f"genesis-self-update-{int(time.time())}"
    try:
        subprocess.run(
            [
                "git",
                "stash",
                "push",
                "--include-untracked",
                "--message",
                label,
            ],
            cwd=GENESIS_DIR,
            check=True,
            capture_output=True,
            text=True,
        )
        console.print("🧺 Local changes stashed temporarily for the update.")
        return True
    except subprocess.CalledProcessError as exc:
        error_message = exc.stderr or exc.stdout or str(exc)
        console.print(
            "[bold red]Failed to stash local changes automatically.[/bold red]"
        )
        console.print(error_message)
        return False


def restore_stash():
    """Attempts to restore the most recent stash entry."""
    try:
        subprocess.run(
            ["git", "stash", "pop"],
            cwd=GENESIS_DIR,
            check=True,
            capture_output=True,
            text=True,
        )
        console.print("♻️  Restored stashed changes.")
    except subprocess.CalledProcessError as exc:
        error_message = exc.stderr or exc.stdout or str(exc)
        console.print(
            "[bold yellow]Stashed changes were not automatically restored.[/bold yellow]"
        )
        console.print(
            "Run `git stash pop` manually to recover them if needed."
        )
        console.print(error_message)

def stash_local_changes():
    """Stashes local changes so the updater can run on a clean tree."""
    label = f"genesis-self-update-{int(time.time())}"
    try:
        subprocess.run(
            [
                "git",
                "stash",
                "push",
                "--include-untracked",
                "--message",
                label,
            ],
            cwd=GENESIS_DIR,
            check=True,
            capture_output=True,
            text=True,
        )
        console.print("🧺 Local changes stashed temporarily for the update.")
        return True
    except subprocess.CalledProcessError as exc:
        error_message = exc.stderr or exc.stdout or str(exc)
        console.print(
            "[bold red]Failed to stash local changes automatically.[/bold red]"
        )
        console.print(error_message)
        return False

<<<<<<< HEAD
def _run_git_command(args, *, check=True):
    """Runs a git command inside the Genesis directory."""
    return subprocess.run(
        ["git", *args],
        cwd=GENESIS_DIR,
        check=check,
        capture_output=True,
        text=True,
    )


def stash_local_changes():
    """Stashes local changes so the updater can run on a clean tree."""
    label = f"genesis-self-update-{int(time.time())}"
    try:
        _run_git_command(
            [
                "stash",
                "push",
                "--include-untracked",
                "--message",
                label,
            ]
        )
        console.print("🧺 Local changes stashed temporarily for the update.")
        return True
    except subprocess.CalledProcessError as exc:
        error_message = exc.stderr or exc.stdout or str(exc)
        console.print(
            "[bold red]Failed to stash local changes automatically.[/bold red]"
        )
        console.print(error_message)
        return False

=======
>>>>>>> 86b881cc

def restore_stash():
    """Attempts to restore the most recent stash entry."""
    try:
<<<<<<< HEAD
        _run_git_command(["stash", "pop"])
=======
        subprocess.run(
            ["git", "stash", "pop"],
            cwd=GENESIS_DIR,
            check=True,
            capture_output=True,
            text=True,
        )
>>>>>>> 86b881cc
        console.print("♻️  Restored stashed changes.")
    except subprocess.CalledProcessError as exc:
        error_message = exc.stderr or exc.stdout or str(exc)
        console.print(
            "[bold yellow]Stashed changes were not automatically restored.[/bold yellow]"
        )
        console.print(
            "Run `git stash pop` manually to recover them if needed."
        )
        console.print(error_message)


<<<<<<< HEAD
def run_self_update():
    """Fully automated self-update with automatic stashing and restoration."""
    console.print("🔎 Checking for updates to Genesis...")

    try:
        _run_git_command(["fetch", "--prune"])
    except subprocess.CalledProcessError as exc:
        error_message = exc.stderr or exc.stdout or str(exc)
        console.print(
            f"[bold red]Unable to contact the remote repository:[/bold red]\n{error_message}"
=======
def check_for_updates(interactive=True):

    """Checks if updates are available and ensures the worktree is clean."""
    console.print("🔎 Checking for updates to Genesis...")
    stashed_changes = False
    try:
        subprocess.run(
            ["git", "fetch", "--prune"],
            cwd=GENESIS_DIR,
            check=True,
            capture_output=True,
            text=True,
>>>>>>> 86b881cc
        )
        return

    try:
        porcelain_result = _run_git_command(["status", "--porcelain"])
        is_dirty = porcelain_result.stdout.strip() != ""

        behind_result = _run_git_command(["rev-list", "--count", "HEAD..origin/main"])
        behind_commits = int(behind_result.stdout.strip() or "0")

<<<<<<< HEAD
        ahead_result = _run_git_command(["rev-list", "--count", "origin/main..HEAD"])
        ahead_commits = int(ahead_result.stdout.strip() or "0")
    except (subprocess.CalledProcessError, ValueError) as exc:
        error_message = (
            exc.stderr
            if isinstance(exc, subprocess.CalledProcessError) and exc.stderr
            else str(exc)
        )
        console.print(
            f"[bold red]Error determining repository status:[/bold red]\n{error_message}"
        )
        return

    if behind_commits == 0:
        console.print("✅ Genesis is already up to date.")
        if is_dirty:
            console.print(
                "[yellow]Local changes detected but no updates were required.[/yellow]"
            )
        return

    console.print(
        f"⬇️  Updates available: {behind_commits} new commit(s) ready to apply."
    )

    if ahead_commits:
        console.print(
            "[bold red]Local commits detected.[/bold red] Please push or back them up "
            "before running self-update again."
        )
        return

    stashed_changes = False
    if is_dirty:
        console.print(
            "[yellow]Stashing local changes so the update can proceed automatically.[/yellow]"
        )
        stashed_changes = stash_local_changes()
        if not stashed_changes:
            console.print("[bold red]Update aborted because the stash step failed.[/bold red]")
            return

    console.print("🚀 Applying update via installer script…")
=======
        porcelain_result = subprocess.run(
            ["git", "status", "--porcelain"],
            cwd=GENESIS_DIR,
            check=True,
            capture_output=True,
            text=True,
        )
        is_dirty = porcelain_result.stdout.strip() != ""

        behind_result = subprocess.run(
            ["git", "rev-list", "--count", "HEAD..origin/main"],
            cwd=GENESIS_DIR,
            check=True,
            capture_output=True,
            text=True,
        )
        behind_commits = int(behind_result.stdout.strip() or "0")

        if is_dirty:
            console.print(
                "[bold yellow]Local changes detected in /opt/genesis.[/bold yellow]"
            )
            if behind_commits:
                console.print(
                    "[yellow]Updates are available. Genesis can stash your changes "
                    "automatically and restore them afterwards.[/yellow]"
                )
                if interactive:
                    if questionary.confirm(
                        "Stash local changes and continue with the update?"
                    ).ask():
                        stashed_changes = stash_local_changes()
                        if not stashed_changes:
                            return False, False
                        is_dirty = False
                    else:
                        console.print(
                            "Update cancelled. Your changes remain untouched."
                        )
                        return False, False
                else:
                    console.print(
                        "[yellow]Run 'git stash' or 'git commit' before self-updating to avoid "
                        "losing changes.[/yellow]"
                    )
            else:
                console.print(
                    "[yellow]No remote updates are available, so your local changes "
                    "won't be modified. You can keep working without running the "
                    "installer.[/yellow]"
                )


        if behind_commits:
            console.print(
                f"⬇️  Updates available: {behind_commits} new commit(s) ready to apply."
            )
            return True, stashed_changes

        console.print("✅ Genesis is already up to date.")
        return False, False
    except (subprocess.CalledProcessError, ValueError) as exc:
        error_message = (
            exc.stderr
            if isinstance(exc, subprocess.CalledProcessError) and exc.stderr
            else str(exc)
        )
        console.print(f"[bold red]Error checking for updates:[/bold red]\n{error_message}")
        return False, False

def perform_update(stashed_changes=False):
    """Performs the self-update by re-running the installer script."""
    console.print("🚀 An update is available for Genesis.")
    if not questionary.confirm("Do you want to install it now?").ask():
        console.print("Update cancelled.")
        if stashed_changes:
            restore_stash()
        return

    console.print("Updating... The installer will apply the changes.")
>>>>>>> 86b881cc
    try:
        subprocess.run(['sudo', f'{GENESIS_DIR}/install.sh'], check=True)
        console.print("✅ Update completed successfully.")
    except FileNotFoundError:
        console.print(
            f"[bold red]Installer not found at {GENESIS_DIR}/install.sh."
            " Please verify your installation.[/bold red]"
        )
    except subprocess.CalledProcessError as exc:
        console.print(
            f"[bold red]Update failed with exit code {exc.returncode}."
            " Review the installer output above for details.[/bold red]"
        )
    finally:
        if stashed_changes:
            restore_stash()<|MERGE_RESOLUTION|>--- conflicted
+++ resolved
@@ -1,12 +1,6 @@
 import subprocess
 import time
-
 from rich.console import Console
-<<<<<<< HEAD
-=======
-
-import questionary
->>>>>>> 86b881cc
 
 console = Console()
 GENESIS_DIR = "/opt/genesis"
@@ -89,7 +83,6 @@
         console.print(error_message)
         return False
 
-<<<<<<< HEAD
 def _run_git_command(args, *, check=True):
     """Runs a git command inside the Genesis directory."""
     return subprocess.run(
@@ -124,23 +117,10 @@
         console.print(error_message)
         return False
 
-=======
->>>>>>> 86b881cc
-
 def restore_stash():
     """Attempts to restore the most recent stash entry."""
     try:
-<<<<<<< HEAD
         _run_git_command(["stash", "pop"])
-=======
-        subprocess.run(
-            ["git", "stash", "pop"],
-            cwd=GENESIS_DIR,
-            check=True,
-            capture_output=True,
-            text=True,
-        )
->>>>>>> 86b881cc
         console.print("♻️  Restored stashed changes.")
     except subprocess.CalledProcessError as exc:
         error_message = exc.stderr or exc.stdout or str(exc)
@@ -153,7 +133,6 @@
         console.print(error_message)
 
 
-<<<<<<< HEAD
 def run_self_update():
     """Fully automated self-update with automatic stashing and restoration."""
     console.print("🔎 Checking for updates to Genesis...")
@@ -164,31 +143,14 @@
         error_message = exc.stderr or exc.stdout or str(exc)
         console.print(
             f"[bold red]Unable to contact the remote repository:[/bold red]\n{error_message}"
-=======
-def check_for_updates(interactive=True):
-
-    """Checks if updates are available and ensures the worktree is clean."""
-    console.print("🔎 Checking for updates to Genesis...")
-    stashed_changes = False
-    try:
-        subprocess.run(
-            ["git", "fetch", "--prune"],
-            cwd=GENESIS_DIR,
-            check=True,
-            capture_output=True,
-            text=True,
->>>>>>> 86b881cc
-        )
-        return
-
+        )
+        return
     try:
         porcelain_result = _run_git_command(["status", "--porcelain"])
         is_dirty = porcelain_result.stdout.strip() != ""
 
         behind_result = _run_git_command(["rev-list", "--count", "HEAD..origin/main"])
         behind_commits = int(behind_result.stdout.strip() or "0")
-
-<<<<<<< HEAD
         ahead_result = _run_git_command(["rev-list", "--count", "origin/main..HEAD"])
         ahead_commits = int(ahead_result.stdout.strip() or "0")
     except (subprocess.CalledProcessError, ValueError) as exc:
@@ -232,88 +194,6 @@
             return
 
     console.print("🚀 Applying update via installer script…")
-=======
-        porcelain_result = subprocess.run(
-            ["git", "status", "--porcelain"],
-            cwd=GENESIS_DIR,
-            check=True,
-            capture_output=True,
-            text=True,
-        )
-        is_dirty = porcelain_result.stdout.strip() != ""
-
-        behind_result = subprocess.run(
-            ["git", "rev-list", "--count", "HEAD..origin/main"],
-            cwd=GENESIS_DIR,
-            check=True,
-            capture_output=True,
-            text=True,
-        )
-        behind_commits = int(behind_result.stdout.strip() or "0")
-
-        if is_dirty:
-            console.print(
-                "[bold yellow]Local changes detected in /opt/genesis.[/bold yellow]"
-            )
-            if behind_commits:
-                console.print(
-                    "[yellow]Updates are available. Genesis can stash your changes "
-                    "automatically and restore them afterwards.[/yellow]"
-                )
-                if interactive:
-                    if questionary.confirm(
-                        "Stash local changes and continue with the update?"
-                    ).ask():
-                        stashed_changes = stash_local_changes()
-                        if not stashed_changes:
-                            return False, False
-                        is_dirty = False
-                    else:
-                        console.print(
-                            "Update cancelled. Your changes remain untouched."
-                        )
-                        return False, False
-                else:
-                    console.print(
-                        "[yellow]Run 'git stash' or 'git commit' before self-updating to avoid "
-                        "losing changes.[/yellow]"
-                    )
-            else:
-                console.print(
-                    "[yellow]No remote updates are available, so your local changes "
-                    "won't be modified. You can keep working without running the "
-                    "installer.[/yellow]"
-                )
-
-
-        if behind_commits:
-            console.print(
-                f"⬇️  Updates available: {behind_commits} new commit(s) ready to apply."
-            )
-            return True, stashed_changes
-
-        console.print("✅ Genesis is already up to date.")
-        return False, False
-    except (subprocess.CalledProcessError, ValueError) as exc:
-        error_message = (
-            exc.stderr
-            if isinstance(exc, subprocess.CalledProcessError) and exc.stderr
-            else str(exc)
-        )
-        console.print(f"[bold red]Error checking for updates:[/bold red]\n{error_message}")
-        return False, False
-
-def perform_update(stashed_changes=False):
-    """Performs the self-update by re-running the installer script."""
-    console.print("🚀 An update is available for Genesis.")
-    if not questionary.confirm("Do you want to install it now?").ask():
-        console.print("Update cancelled.")
-        if stashed_changes:
-            restore_stash()
-        return
-
-    console.print("Updating... The installer will apply the changes.")
->>>>>>> 86b881cc
     try:
         subprocess.run(['sudo', f'{GENESIS_DIR}/install.sh'], check=True)
         console.print("✅ Update completed successfully.")
