--- conflicted
+++ resolved
@@ -1,11 +1,8 @@
 import subprocess
 import os
-<<<<<<< HEAD
 import re
 import datetime
-=======
 import json
->>>>>>> a1ba208c
 from . import self_update
 from rich.progress import Progress  # Assuming python-rich is installed
 from rich.console import Console
