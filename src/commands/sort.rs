--- conflicted
+++ resolved
@@ -24,12 +24,11 @@
 const AI_SORTING_MIN_CONFIDENCE: f32 = 50.0;
 const MIN_FILES_BEFORE_SMART_SWITCH: usize = 5;
 
-<<<<<<< HEAD
 // Deep sorting constants
 const MAX_FILE_SAMPLE_SIZE: usize = 8192; // Maximum bytes to read from file for analysis
 const CONTENT_PREVIEW_SIZE: usize = 500; // Size of content preview to send to AI
 const MIN_CODE_INDICATORS: usize = 3; // Minimum number of code patterns to consider it code
-=======
+
 #[derive(Debug)]
 enum UserChoice {
     Retry,
@@ -59,7 +58,6 @@
         _ => Ok(UserChoice::Abort), // Default to abort for safety
     }
 }
->>>>>>> 07c3bd90
 
 #[derive(Debug, Clone, Serialize, Deserialize)]
 struct SortOperation {
